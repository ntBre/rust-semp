use crate::optimize::Optimize;
use crate::utils::log_params;
use config::Molecule;
use nalgebra as na;
use psqs::program::mopac::{Mopac, Params};
use psqs::queue::Queue;
use stats::Stats;
use std::{clone::Clone, io::Write};

pub mod config;
pub mod optimize;
pub mod stats;
#[cfg(test)]
mod tests;
pub mod utils;

lazy_static::lazy_static! {
    static ref DEBUG: String = std::env::var("SEMP_DEBUG").unwrap_or_default();
}
/// convergence threshold for the change in the norm, rmsd, and max
const DCONV_THRSH: f64 = 1e-5;

pub static LAMBDA0: f64 = 1e-8;
pub static NU: f64 = 2.0;
pub static MAX_TRIES: usize = 10;

/// Solve (JᵀJ + λI)δ = Jᵀ[y - f(β)] for δ. y is the vector of "true" training
/// energies, and f(β) represents the current semi-empirical energies.
pub fn lev_mar(
    jac: &na::DMatrix<f64>,
    ai: &na::DVector<f64>,
    se: &na::DVector<f64>,
    lambda: f64,
) -> na::DVector<f64> {
    let jac_t = jac.transpose();
    let (rows, _) = jac_t.shape();
    // compute scaled matrix, A*, from JᵀJ
    let a = &jac_t * jac;
    let mut a_star = na::DMatrix::from_vec(rows, rows, vec![0.0; rows * rows]);
    for i in 0..rows {
        for j in 0..rows {
            a_star[(i, j)] = a[(i, j)] / (a[(i, i)].sqrt() * a[(j, j)].sqrt())
        }
    }
    // compute scaled right side, g*, from b
    let g_star = {
        let b = &jac_t * (ai - se);
        let mut g = na::DVector::from(vec![0.0; rows]);
        for j in 0..rows {
            g[j] = b[j] / a[(j, j)].sqrt()
        }
        g
    };
    // compute λI
    let li = {
        let mut i = na::DMatrix::<f64>::identity(rows, rows);
        i.scale_mut(lambda);
        i
    };
    // add A* to λI (left-hand side) and compute the Cholesky decomposition
    let lhs = a_star.clone() + li;
    let mut d = match na::linalg::Cholesky::new(lhs.clone()) {
        Some(a) => {
            let lhs = a;
            lhs.solve(&g_star)
        }
        None => {
            eprintln!("cholesky decomposition failed");
            eprintln!("jac\n{jac:.8}");
            eprintln!("a\n{a:.8}");
            eprintln!("a*\n{a_star:.8}");
            eprintln!("lhs\n{lhs:.8}");
            let lhs = na::linalg::LU::new(lhs);
            lhs.solve(&g_star).expect("LU decomposition also failed")
        }
    };
    // convert back from δ* to δ
    for j in 0..rows {
        d[j] /= a[(j, j)].sqrt()
    }
    d
}

/// Approximately update the Jacobian matrix using Broyden's method:
///
/// Jₙ = Jₙ₋₁ + (Δfₙ - Jₙ₋₁Δxₙ)Δxₙᵀ / ||Δxₙ||², where Jₙ is the updated Jacobian,
/// Jₙ₋₁ is the Jacobian from the previous iteration, Δf is the change in the
/// function value between iterations (the new semi-empirical energies minus the
/// old), and Δx is the step (δ) determined by the last lev_mar iteration
pub fn broyden_update(
    jac: &na::DMatrix<f64>,
    se_old: &na::DVector<f64>,
    se_new: &na::DVector<f64>,
    step: &na::DVector<f64>,
) -> na::DMatrix<f64> {
    let df = se_new - se_old;
    let numerator = (df - jac * step) * step.transpose();
    let denominator = 1.0 / step.norm();
    let update = numerator.scale(denominator);
    jac + update
}

<<<<<<< HEAD
pub fn dump_vec<W: Write>(w: &mut W, vec: &na::DVector<f64>) {
    for (i, v) in vec.iter().enumerate() {
        writeln!(w, "{:>5}{:>20.12}", i, v).unwrap();
    }
}

pub fn dump_mat<W: Write>(w: &mut W, mat: &na::DMatrix<f64>) {
    let (rows, cols) = mat.shape();
    writeln!(w).unwrap();
    for i in 0..rows {
        write!(w, "{:>5}", i).unwrap();
        for j in 0..cols {
            write!(w, "{:>12.8}", mat[(i, j)]).unwrap();
        }
        writeln!(w).unwrap();
    }
}

/// return `energies` relative to its minimum element
pub fn relative(energies: &na::DVector<f64>) -> na::DVector<f64> {
    let min = energies.min();
    let min = na::DVector::from(vec![min; energies.len()]);
    let ret = energies.clone();
    ret - min
}

fn log_params<W: Write>(w: &mut W, iter: usize, params: &Params) {
    let _ = writeln!(w, "Iter {}", iter);
    let _ = writeln!(w, "{}", params.to_string());
}

/// sort freqs by the irrep in the same position and then by frequency. if
/// `freqs` and `irreps` are not the same length, just return the sorted
/// frequencies.
pub fn sort_irreps(freqs: &[f64], irreps: &[Irrep]) -> Vec<f64> {
    if freqs.len() != irreps.len() {
        let mut ret = Vec::from(freqs);
        ret.sort_by(|a, b| a.partial_cmp(b).unwrap());
        return ret;
    }
    let mut pairs: Vec<_> = zip(irreps, freqs).collect();
    pairs.sort_by(|a, b| match a.0.cmp(b.0) {
        Ordering::Equal => a.1.partial_cmp(b.1).unwrap(),
        other => other,
    });
    pairs.iter().map(|x| x.1.clone()).collect()
}

pub fn run_algo<O: Optimize, Q: Queue<Mopac>, W: Write>(
=======
#[allow(clippy::too_many_arguments)]
pub fn run_algo<O: Optimize, Q: Queue<Mopac> + Sync, W: Write>(
>>>>>>> 44d3442d
    param_log: &mut W,
    molecules: &[Molecule],
    params: Params,
    ai: na::DVector<f64>,
    max_iter: usize,
    broyden: bool,
    broyd_int: usize,
    queue: Q,
    reset_lambda: bool,
    optimizer: O,
) -> Stats {
    let conv = optimizer.stat_multiplier();
    let mut params = params;
    log_params(param_log, 0, &params);
    let mut start = std::time::Instant::now();
    // initial semi-empirical energies and stats
    let mut se = optimizer
        .semi_empirical(&params, &queue, molecules)
        .unwrap_or_else(|| na::DVector::zeros(ai.len()));
    optimizer.log(0, &se, &ai);
    let mut old_se = se.clone();
    let mut stats = Stats::new(&ai, &se, conv);
    let mut last_stats = Stats::default();
    Stats::print_header();
    stats.print_step(0, &last_stats, start.elapsed().as_millis(), LAMBDA0);
    last_stats = stats;
    // start looping
    let mut iter = 1;
    let mut lambda = LAMBDA0;
    let mut del_norm: f64 = 1.0;
    let mut del_rmsd: f64 = 1.0;
    let mut del_max: f64 = 1.0;
    let mut in_broyden = false;
    let mut need_num_jac = false;
    let ntrue = ai.len();
    start = std::time::Instant::now();
    let mut jac = optimizer.num_jac(&params, &queue, molecules, ntrue);

    // have to "initialize" this to satisfy compiler, but any use should panic
    // since it has zero length
    let mut step = na::DVector::from(vec![]);
    while iter <= max_iter
        && (del_norm.abs() > DCONV_THRSH
            || del_rmsd.abs() > DCONV_THRSH
            || del_max.abs() > DCONV_THRSH)
    {
        if broyden && !need_num_jac && iter > 1 && iter % broyd_int != 1 {
            eprintln!("broyden on iter {iter}");
            in_broyden = true;
            start = std::time::Instant::now();
            jac = broyden_update(&jac, &old_se, &se, &step);
        } else if iter > 1 {
            in_broyden = false;
            need_num_jac = false;
            start = std::time::Instant::now();
            jac = optimizer.num_jac(&params, &queue, molecules, ntrue);
        } // else (first iteration) use jac from outside loop

        if *DEBUG == "jac" {
            eprintln!("{jac:8.3e}");
        }

        let lambda_init = lambda;

        // first try with λ/ν
        lambda /= NU;
        step = lev_mar(&jac, &ai, &se, lambda);
        let mut try_params = Params::new(
            params.names.clone(),
            params.atoms.clone(),
            &params.values + &step,
        );
        let mut new_se = optimizer
            .semi_empirical(&try_params, &queue, molecules)
            .unwrap_or_else(|| na::DVector::zeros(ai.len()));
        stats = Stats::new(&ai, &new_se, conv);

        // cases ii. and iii. from Marquardt63; first iteration is case ii.
        // increase λ*ν until the norm improves or we hit MAX_TRIES or Δnorm
        // increases
        let mut i = 0;
        let mut bad = false;
        while stats.norm > last_stats.norm {
            eprintln!(
                "\tλ_{} to {:e} with ΔNorm = {}",
                i,
                lambda,
                stats.norm - last_stats.norm
            );
            lambda *= NU;
            let dnorm = stats.norm - last_stats.norm;

            step = lev_mar(&jac, &ai, &se, lambda);
            try_params = Params::new(
                params.names.clone(),
                params.atoms.clone(),
                &params.values + &step,
            );
            new_se = optimizer
                .semi_empirical(&try_params, &queue, molecules)
                .unwrap_or_else(|| na::DVector::zeros(ai.len()));
            stats = Stats::new(&ai, &new_se, conv);

            i += 1;
            if stats.norm - last_stats.norm > dnorm || i > MAX_TRIES {
                bad = true;
                break;
            }
        }

        if reset_lambda {
            lambda /= NU.powi(i as i32);
        }

        // adjusting λ failed to decrease the norm. try decreasing the step size
        // K until the norm improves or k ≈ 0
        let mut k = 1.0;
        let mut i = 2;
        while bad && stats.norm > last_stats.norm && k > 1e-14 {
            eprintln!(
                "\tk_{} to {:e} with ΔNorm = {}",
                i - 2,
                k,
                stats.norm - last_stats.norm
            );
            k = 1.0 / 10.0_f64.powf(i as f64);

            step = lev_mar(&jac, &ai, &se, lambda);
            try_params = Params::new(
                params.names.clone(),
                params.atoms.clone(),
                &params.values + k * &step,
            );
            new_se = optimizer
                .semi_empirical(&try_params, &queue, molecules)
                .unwrap_or_else(|| na::DVector::zeros(ai.len()));
            stats = Stats::new(&ai, &new_se, conv);

            i += 1;
        }

        // log the time
        let time = start.elapsed().as_millis();

        // don't accept a bad step from broyden, do numjac
        if in_broyden && stats.norm > last_stats.norm {
            eprintln!(
                "bad broyden step, doing num_jac after {:.1} sec",
                time as f64 / 1000.
            );
            need_num_jac = true;
            lambda = lambda_init;
            continue;
        }

        // end of loop updates
        stats.print_step(iter, &last_stats, time, lambda);
        old_se = se;
        se = new_se;
        optimizer.log(iter, &se, &ai);
        params = try_params;
        log_params(param_log, iter, &params);
        del_norm = stats.norm - last_stats.norm;
        del_rmsd = stats.rmsd - last_stats.rmsd;
        del_max = stats.max - last_stats.max;
        last_stats = stats;
        iter += 1;
    }
    println!("\nconvergence reached after {} iterations", iter - 1);
    println!("DNORM = {:.2e}", del_norm.abs());
    println!("DRMSD = {:.2e}", del_rmsd.abs());
    println!("DMAX = {:.2e}", del_max.abs());
    last_stats
}<|MERGE_RESOLUTION|>--- conflicted
+++ resolved
@@ -100,60 +100,8 @@
     jac + update
 }
 
-<<<<<<< HEAD
-pub fn dump_vec<W: Write>(w: &mut W, vec: &na::DVector<f64>) {
-    for (i, v) in vec.iter().enumerate() {
-        writeln!(w, "{:>5}{:>20.12}", i, v).unwrap();
-    }
-}
-
-pub fn dump_mat<W: Write>(w: &mut W, mat: &na::DMatrix<f64>) {
-    let (rows, cols) = mat.shape();
-    writeln!(w).unwrap();
-    for i in 0..rows {
-        write!(w, "{:>5}", i).unwrap();
-        for j in 0..cols {
-            write!(w, "{:>12.8}", mat[(i, j)]).unwrap();
-        }
-        writeln!(w).unwrap();
-    }
-}
-
-/// return `energies` relative to its minimum element
-pub fn relative(energies: &na::DVector<f64>) -> na::DVector<f64> {
-    let min = energies.min();
-    let min = na::DVector::from(vec![min; energies.len()]);
-    let ret = energies.clone();
-    ret - min
-}
-
-fn log_params<W: Write>(w: &mut W, iter: usize, params: &Params) {
-    let _ = writeln!(w, "Iter {}", iter);
-    let _ = writeln!(w, "{}", params.to_string());
-}
-
-/// sort freqs by the irrep in the same position and then by frequency. if
-/// `freqs` and `irreps` are not the same length, just return the sorted
-/// frequencies.
-pub fn sort_irreps(freqs: &[f64], irreps: &[Irrep]) -> Vec<f64> {
-    if freqs.len() != irreps.len() {
-        let mut ret = Vec::from(freqs);
-        ret.sort_by(|a, b| a.partial_cmp(b).unwrap());
-        return ret;
-    }
-    let mut pairs: Vec<_> = zip(irreps, freqs).collect();
-    pairs.sort_by(|a, b| match a.0.cmp(b.0) {
-        Ordering::Equal => a.1.partial_cmp(b.1).unwrap(),
-        other => other,
-    });
-    pairs.iter().map(|x| x.1.clone()).collect()
-}
-
-pub fn run_algo<O: Optimize, Q: Queue<Mopac>, W: Write>(
-=======
 #[allow(clippy::too_many_arguments)]
 pub fn run_algo<O: Optimize, Q: Queue<Mopac> + Sync, W: Write>(
->>>>>>> 44d3442d
     param_log: &mut W,
     molecules: &[Molecule],
     params: Params,
